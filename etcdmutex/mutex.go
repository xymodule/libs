package etcdmutex

import (
<<<<<<< HEAD
=======
	log "github.com/gonet2/libs/nsq-logger"
>>>>>>> 37890796
	"github.com/coreos/go-etcd/etcd"
	log "github.com/gonet2/libs/nsq-logger"
	"os"
	"strings"
	"sync"
	"time"
)

const (
	LOCK_PATH    = "/locks/"
	TTL          = 60 // max num of secs to live for a lock
	DEFAULT_ETCD = "http://127.0.0.1:2379"
	RETRY_MAX    = 10                    // depends on concurrency
	RETRY_WAIT   = 10 * time.Millisecond // depends on how long can a lock hold
	VALUE        = "L"
	SERVICE      = "[ETCD-MUTEX-API]"
)

var (
	// etcd client pool
	_client_pool sync.Pool
)

type Mutex struct {
	key       string
	prevIndex uint64
}

func init() {
	// determine etcd hosts
	machines := []string{DEFAULT_ETCD}
	if env := os.Getenv("ETCD_HOST"); env != "" {
		machines = strings.Split(env, ";")
	}

	_client_pool.New = func() interface{} {
		return etcd.NewClient(machines)
	}
}

// unlock a key on etcd, returns false if the key cannot be successfully unlocked
func (m *Mutex) Unlock() bool {
	client := _client_pool.Get().(*etcd.Client)
	_, err := client.CompareAndDelete(LOCK_PATH+m.key, VALUE, m.prevIndex)
	if err != nil {
		log.Error(SERVICE, err)
		return false
	}
	return true
}

// lock a key on etcd and return mutex,returns nil if cannot lock the key
func Lock(key string) *Mutex {
	m := &Mutex{}
	m.key = key
	client := _client_pool.Get().(*etcd.Client)
	defer func() {
		_client_pool.Put(client)
	}()

	for i := 0; i < RETRY_MAX; i++ {
		// create a key with ttl
		resp, err := client.Create(LOCK_PATH+key, VALUE, TTL)
		if err != nil {
			log.Error(SERVICE, err)
			<-time.After(RETRY_WAIT)
			continue
		}
		// remember index
		m.prevIndex = resp.Node.ModifiedIndex
		return m
	}
	return nil
}<|MERGE_RESOLUTION|>--- conflicted
+++ resolved
@@ -1,12 +1,8 @@
 package etcdmutex
 
 import (
-<<<<<<< HEAD
-=======
 	log "github.com/gonet2/libs/nsq-logger"
->>>>>>> 37890796
 	"github.com/coreos/go-etcd/etcd"
-	log "github.com/gonet2/libs/nsq-logger"
 	"os"
 	"strings"
 	"sync"
