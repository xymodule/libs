--- conflicted
+++ resolved
@@ -6,12 +6,8 @@
 
 	"gopkg.in/vmihailenco/msgpack.v2"
 
-<<<<<<< HEAD
-=======
 	log "github.com/gonet2/libs/nsq-logger"
->>>>>>> 37890796
 	"github.com/fzzy/radix/redis"
-	log "github.com/gonet2/libs/nsq-logger"
 )
 
 const (
